[package]
name = "lapce-proxy"
version = "0.1.2"
authors = ["Dongdong Zhou <dzhou121@gmail.com>"]
edition = "2021"

[dependencies]
which = "4.2.5"
regex = "1.5.6"
grep-searcher = "0.1.8"
grep-matcher = "0.1.5"
grep-regex = "0.1.9"
ignore = "0.4.18"
reqwest = { version = "0.11", features = ["blocking", "json", "socks"] }
wasmer = "2.1.1"
wasmer-wasi = "2.1.1"
directories = "4.0.1"
locale_config = "0.3.0"
base64 = "0.13.0"
alacritty_terminal = "0.16"
mio = "0.6.20"
hotwatch = "0.4.6"
notify = "5.0.0-pre.13"
xi-rope = { git = "https://github.com/lapce/xi-editor", features = ["serde"] }
serde = { version = "1.0", features = ["derive"] }
lsp-types = { version = "0.89.2", features = ["proposed"] }
parking_lot = { version = "0.11.0", features = ["deadlock_detection"] }
crossbeam-channel = "0.5.0"
jsonrpc-lite = "0.5.0"
serde_json = "1.0.59"
anyhow = "1.0.32"
home = "0.5.3"
toml = "0.5.6"
git2 = { version = "0.14.4", features = ["vendored-openssl"] }
lapce-rpc = { path = "../lapce-rpc" }
<<<<<<< HEAD
trash = "2.1"
=======
log = "0.4.17"
>>>>>>> cdfcb984
<|MERGE_RESOLUTION|>--- conflicted
+++ resolved
@@ -33,8 +33,5 @@
 toml = "0.5.6"
 git2 = { version = "0.14.4", features = ["vendored-openssl"] }
 lapce-rpc = { path = "../lapce-rpc" }
-<<<<<<< HEAD
 trash = "2.1"
-=======
-log = "0.4.17"
->>>>>>> cdfcb984
+log = "0.4.17"