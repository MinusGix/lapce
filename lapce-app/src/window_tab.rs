use std::sync::Arc;

use floem::{
    app::AppContext,
    ext_event::open_file_dialog,
    glazier::{FileDialogOptions, KeyEvent},
    peniko::kurbo::{Point, Rect, Vec2},
    reactive::{
        create_effect, create_rw_signal, create_signal, use_context, ReadSignal,
<<<<<<< HEAD
        RwSignal, SignalGet, SignalGetUntracked, SignalSet, SignalWithUntracked,
=======
        RwSignal, UntrackedGettableSignal, WriteSignal,
>>>>>>> 6318194c
    },
};
use lapce_core::register::Register;

use crate::{
    command::{
        CommandKind, InternalCommand, LapceCommand, LapceWorkbenchCommand,
        WindowCommand,
    },
    completion::{CompletionData, CompletionStatus},
    config::LapceConfig,
    db::LapceDb,
<<<<<<< HEAD
    keypress::{DefaultKeyPress, KeyPressData},
=======
    id::WindowTabId,
    keypress::{DefaultKeyPress, KeyPressData, KeyPressFocus},
>>>>>>> 6318194c
    main_split::MainSplitData,
    palette::{kind::PaletteKind, PaletteData},
    proxy::{start_proxy, ProxyData},
    workspace::{LapceWorkspace, LapceWorkspaceType},
};

#[derive(Clone)]
pub enum Focus {
    Workbench,
    Palette,
}

#[derive(Clone)]
pub struct WindowTabData {
    pub window_tab_id: WindowTabId,
    pub workspace: Arc<LapceWorkspace>,
    pub palette: PaletteData,
    pub main_split: MainSplitData,
    pub proxy: ProxyData,
    pub keypress: RwSignal<KeyPressData>,
    pub completion: RwSignal<CompletionData>,
    pub focus: RwSignal<Focus>,
    pub lapce_command: ReadSignal<Option<LapceCommand>>,
    pub workbench_command: RwSignal<Option<LapceWorkbenchCommand>>,
    pub internal_command: ReadSignal<Option<InternalCommand>>,
    pub set_window_command: WriteSignal<Option<WindowCommand>>,
    pub window_origin: RwSignal<Point>,
    pub layout_rect: RwSignal<Rect>,
    pub config: ReadSignal<Arc<LapceConfig>>,
}

impl WindowTabData {
    pub fn new(
        cx: AppContext,
        workspace: Arc<LapceWorkspace>,
        set_window_command: WriteSignal<Option<WindowCommand>>,
    ) -> Self {
        let db: Arc<LapceDb> = use_context(cx.scope).unwrap();

        let disabled_volts = db.get_disabled_volts().unwrap_or_default();
        let workspace_disabled_volts = db
            .get_workspace_disabled_volts(&workspace)
            .unwrap_or_default();
        let mut all_disabled_volts = disabled_volts;
        all_disabled_volts.extend(workspace_disabled_volts.into_iter());

        let (lapce_command, set_lapce_command) = create_signal(cx.scope, None);
        let workbench_command = create_rw_signal(cx.scope, None);
        let (internal_command, set_internal_command) = create_signal(cx.scope, None);
        let config = LapceConfig::load(&workspace, &all_disabled_volts);
        let keypress = create_rw_signal(
            cx.scope,
            KeyPressData::new(&config, workbench_command.write_only()),
        );
        let (config, set_config) = create_signal(cx.scope, Arc::new(config));

        let focus = create_rw_signal(cx.scope, Focus::Workbench);
        let completion = create_rw_signal(cx.scope, CompletionData::new(cx, config));

        let proxy = start_proxy(cx, workspace.clone(), completion.write_only());

        let register = create_rw_signal(cx.scope, Register::default());

        let palette = PaletteData::new(
            cx,
            workspace.clone(),
            proxy.rpc.clone(),
            register,
            completion,
            set_window_command,
            set_internal_command,
            set_lapce_command,
            focus,
            keypress.read_only(),
            config,
        );

        let main_split = MainSplitData::new(
            cx,
            proxy.rpc.clone(),
            register,
            completion,
            set_internal_command,
            config,
        );

        let window_tab_data = Self {
            window_tab_id: WindowTabId::next(),
            set_window_command,
            workspace,
            palette,
            main_split,
            proxy,
            keypress,
            completion,
            focus,
            lapce_command,
            workbench_command,
            internal_command,
            window_origin: create_rw_signal(cx.scope, Point::ZERO),
            layout_rect: create_rw_signal(cx.scope, Rect::ZERO),
            config,
        };

        {
            let window_tab_data = window_tab_data.clone();
            create_effect(cx.scope, move |_| {
                if let Some(cmd) = window_tab_data.lapce_command.get() {
                    window_tab_data.run_lapce_command(cx, cmd);
                }
            });
        }

        {
            let window_tab_data = window_tab_data.clone();
            create_effect(cx.scope, move |_| {
                if let Some(cmd) = workbench_command.get() {
                    window_tab_data.run_workbench_command(cx, cmd);
                }
            });
        }

        {
            let window_tab_data = window_tab_data.clone();
            let internal_command = window_tab_data.internal_command;
            create_effect(cx.scope, move |_| {
                if let Some(cmd) = internal_command.get() {
                    window_tab_data.run_internal_command(cx, cmd);
                }
            });
        }

        window_tab_data
    }

    pub fn run_lapce_command(&self, cx: AppContext, cmd: LapceCommand) {
        match cmd.kind {
            CommandKind::Workbench(cmd) => {
                self.run_workbench_command(cx, cmd);
            }
            CommandKind::Edit(_) => todo!(),
            CommandKind::Move(_) => todo!(),
            CommandKind::Focus(_) => todo!(),
            CommandKind::MotionMode(_) => todo!(),
            CommandKind::MultiSelection(_) => todo!(),
        }
    }

    pub fn run_workbench_command(&self, cx: AppContext, cmd: LapceWorkbenchCommand) {
        use LapceWorkbenchCommand::*;
        match cmd {
            EnableModal => todo!(),
            DisableModal => todo!(),
            OpenFolder => {
                println!("open folder");
                if !self.workspace.kind.is_remote() {
                    let set_window_command = self.set_window_command;
                    let options = FileDialogOptions::new().select_directories();
                    open_file_dialog(options, move |file| {
                        if let Some(file) = file {
                            let workspace = LapceWorkspace {
                                kind: LapceWorkspaceType::Local,
                                path: Some(file.path),
                                last_open: std::time::SystemTime::now()
                                    .duration_since(std::time::UNIX_EPOCH)
                                    .unwrap()
                                    .as_secs(),
                            };
                            set_window_command.set(Some(
                                WindowCommand::SetWorkspace { workspace },
                            ));
                        }
                    });
                }
            }
            CloseFolder => todo!(),
            OpenFile => todo!(),
            RevealActiveFileInFileExplorer => todo!(),
            ChangeColorTheme => todo!(),
            ChangeIconTheme => todo!(),
            OpenSettings => todo!(),
            OpenSettingsFile => todo!(),
            OpenSettingsDirectory => todo!(),
            OpenKeyboardShortcuts => todo!(),
            OpenKeyboardShortcutsFile => todo!(),
            OpenLogFile => todo!(),
            OpenLogsDirectory => todo!(),
            OpenProxyDirectory => todo!(),
            OpenThemesDirectory => todo!(),
            OpenPluginsDirectory => todo!(),
            CloseWindowTab => todo!(),
            NewWindowTab => todo!(),
            NewTerminalTab => todo!(),
            CloseTerminalTab => todo!(),
            NextTerminalTab => todo!(),
            PreviousTerminalTab => todo!(),
            NextWindowTab => todo!(),
            PreviousWindowTab => todo!(),
            ReloadWindow => todo!(),
            NewWindow => todo!(),
            CloseWindow => todo!(),
            NewFile => todo!(),
            ConnectSshHost => todo!(),
            ConnectWsl => todo!(),
            DisconnectRemote => todo!(),
            PaletteLine => todo!(),
            Palette => {
                self.palette.run(cx, PaletteKind::File);
            }
            PaletteSymbol => todo!(),
            PaletteWorkspaceSymbol => todo!(),
            PaletteCommand => {
                self.palette.run(cx, PaletteKind::Command);
            }
            PaletteWorkspace => {
                self.palette.run(cx, PaletteKind::Workspace);
            }
            PaletteRunAndDebug => todo!(),
            RunAndDebugRestart => todo!(),
            RunAndDebugStop => todo!(),
            CheckoutBranch => todo!(),
            ToggleMaximizedPanel => todo!(),
            HidePanel => todo!(),
            ShowPanel => todo!(),
            TogglePanelFocus => todo!(),
            TogglePanelVisual => todo!(),
            TogglePanelLeftVisual => todo!(),
            TogglePanelRightVisual => todo!(),
            TogglePanelBottomVisual => todo!(),
            ToggleTerminalFocus => todo!(),
            ToggleSourceControlFocus => todo!(),
            TogglePluginFocus => todo!(),
            ToggleFileExplorerFocus => todo!(),
            ToggleProblemFocus => todo!(),
            ToggleSearchFocus => todo!(),
            ToggleTerminalVisual => todo!(),
            ToggleSourceControlVisual => todo!(),
            TogglePluginVisual => todo!(),
            ToggleFileExplorerVisual => todo!(),
            ToggleProblemVisual => todo!(),
            ToggleDebugVisual => todo!(),
            ToggleSearchVisual => todo!(),
            FocusEditor => todo!(),
            FocusTerminal => todo!(),
            SourceControlInit => todo!(),
            SourceControlCommit => todo!(),
            SourceControlCopyActiveFileRemoteUrl => todo!(),
            SourceControlDiscardActiveFileChanges => todo!(),
            SourceControlDiscardTargetFileChanges => todo!(),
            SourceControlDiscardWorkspaceChanges => todo!(),
            ExportCurrentThemeSettings => todo!(),
            InstallTheme => todo!(),
            ChangeFileLanguage => todo!(),
            NextEditorTab => todo!(),
            PreviousEditorTab => todo!(),
            ToggleInlayHints => todo!(),
            RestartToUpdate => todo!(),
            ShowAbout => todo!(),
            SaveAll => todo!(),
            #[cfg(target_os = "macos")]
            InstallToPATH => todo!(),
            #[cfg(target_os = "macos")]
            UninstallFromPATH => todo!(),
            Quit => todo!(),
        }
    }

    pub fn run_internal_command(&self, cx: AppContext, cmd: InternalCommand) {
        match cmd {
            InternalCommand::OpenFile { path } => {
                self.main_split.open_file(cx, path);
            }
            InternalCommand::Split {
                direction,
                editor_tab_id,
            } => {
                self.main_split.split(cx, direction, editor_tab_id);
            }
            InternalCommand::SplitMove {
                direction,
                editor_tab_id,
            } => {
                self.main_split.split_move(cx, direction, editor_tab_id);
            }
            InternalCommand::SplitExchange { editor_tab_id } => {
                self.main_split.split_exchange(cx, editor_tab_id);
            }
            InternalCommand::EditorTabChildClose {
                editor_tab_id,
                child,
            } => {
                self.main_split
                    .editor_tab_child_close(cx, editor_tab_id, child);
            }
        }
    }

    pub fn key_down(&self, cx: AppContext, key_event: &KeyEvent) {
        let focus = self.focus.get_untracked();
        let mut keypress = self.keypress.get_untracked();
        let executed = match focus {
            Focus::Workbench => self
                .main_split
                .key_down(cx, key_event, &mut keypress)
                .is_some(),
            Focus::Palette => {
                keypress.key_down(cx, key_event, &self.palette);
                true
            }
        };

        if !executed {
            keypress.key_down(cx, key_event, &DefaultKeyPress {});
        }

        self.keypress.set(keypress);
    }

    pub fn completion_origin(&self) -> Point {
        let completion = self.completion.get();
        let config = self.config.get();
        if completion.status == CompletionStatus::Inactive {
            return Point::ZERO;
        }

        let editor = if let Some(editor) = self.main_split.active_editor() {
            editor
        } else {
            return Point::ZERO;
        };

        let (window_origin, viewport, doc) =
            editor.with_untracked(|e| (e.window_origin, e.viewport, e.doc));

        let (point_above, point_below) =
            doc.with_untracked(|doc| doc.points_of_offset(completion.offset));

        let window_origin = window_origin.get();
        let viewport = viewport.get();
        let completion_size = completion.layout_rect.size();
        let tab_size = self.layout_rect.get().size();

        let mut origin = window_origin
            + Vec2::new(
                point_below.x
                    - viewport.x0
                    - config.editor.line_height() as f64
                    - 5.0,
                point_below.y - viewport.y0,
            );
        if origin.y + completion_size.height > tab_size.height {
            origin.y = window_origin.y + (point_above.y - viewport.y0)
                - completion_size.height;
        }
        if origin.x + completion_size.width + 1.0 > tab_size.width {
            origin.x = tab_size.width - completion_size.width - 1.0;
        }
        if origin.x <= 0.0 {
            origin.x = 0.0;
        }

        origin
    }
}<|MERGE_RESOLUTION|>--- conflicted
+++ resolved
@@ -7,11 +7,7 @@
     peniko::kurbo::{Point, Rect, Vec2},
     reactive::{
         create_effect, create_rw_signal, create_signal, use_context, ReadSignal,
-<<<<<<< HEAD
         RwSignal, SignalGet, SignalGetUntracked, SignalSet, SignalWithUntracked,
-=======
-        RwSignal, UntrackedGettableSignal, WriteSignal,
->>>>>>> 6318194c
     },
 };
 use lapce_core::register::Register;
@@ -24,12 +20,9 @@
     completion::{CompletionData, CompletionStatus},
     config::LapceConfig,
     db::LapceDb,
-<<<<<<< HEAD
-    keypress::{DefaultKeyPress, KeyPressData},
-=======
     id::WindowTabId,
     keypress::{DefaultKeyPress, KeyPressData, KeyPressFocus},
->>>>>>> 6318194c
+
     main_split::MainSplitData,
     palette::{kind::PaletteKind, PaletteData},
     proxy::{start_proxy, ProxyData},
