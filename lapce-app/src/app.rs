--- conflicted
+++ resolved
@@ -49,12 +49,8 @@
         PaletteStatus,
     },
     title::title,
-<<<<<<< HEAD
-    window_tab::WindowTabData,
-=======
     window::WindowData,
     window_tab::{Focus, WindowTabData},
->>>>>>> 6318194c
     workspace::{LapceWorkspace, LapceWorkspaceType},
 };
 
