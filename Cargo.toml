--- conflicted
+++ resolved
@@ -21,12 +21,11 @@
 [workspace]
 members = ["lapce-ui", "lapce-proxy", "lapce-rpc", "lapce-data", "lapce-core"]
 
-<<<<<<< HEAD
 [profile.release-lto]
 inherits = "release"
 lto = true
 codegen-units = 1
-=======
+
 # A profile which compiles all (non-workspace) dependencies in release mode
 # but Lapce code in dev mode. This gives a good debugging experience for your
 # code and fast performance of other people's code. After the initial
@@ -39,5 +38,4 @@
 opt-level = 3
 
 [profile.fastdev]
-inherits = "dev"
->>>>>>> 6240d961
+inherits = "dev"